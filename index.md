--- conflicted
+++ resolved
@@ -2,15 +2,11 @@
 layout: default
 ---
 
-<<<<<<< HEAD
-These are notes from the [ESSLLI 2014](http://www.esslli2014.info) class on Probabilistic Programming Languages, by Noah D. Goodman and Andreas Stuhlmueller.
-=======
 <div class="page-header">
   <h1>Probabilistic Programming Languages</h1>
 </div>
 
-This is some introductory text.
->>>>>>> 61eeadff
+These are notes from the [ESSLLI 2014](http://www.esslli2014.info) class on Probabilistic Programming Languages, by Noah D. Goodman and Andreas Stuhlmueller.
 
 {% assign sorted_pages = site.pages | sort:"name" %}
 
